--- conflicted
+++ resolved
@@ -91,7 +91,6 @@
             format!"Parsed query string %s resulted in %s instead of %s."(queryString, actual, expected)
         );
     }
-<<<<<<< HEAD
     doTest(["a": ["1"], "b": ["2"]], "a=1&b=2");
     doTest(["a": ["1"], "b": ["2"]], "?a=1&b=2");
     doTest(["a": ["1"], "b": ["2"]], "  a =   1  &  b  =  2  ");
@@ -99,19 +98,7 @@
     doTest(["a": ["  1"]], "a=%20%201", false);
     doTest(["a": [""], "b": [""], "c": ["hello"]], "a&b&c=hello");
     doTest(["a": ["", "hello", "test"], "b": [""]], "a&a=hello&a=test&b");
-=======
-    doTest([QueryParam("a", "1"), QueryParam("b", "2")], "a=1&b=2");
-    doTest([QueryParam("a", "1"), QueryParam("b", "2")], "?a=1&b=2");
-    doTest([QueryParam("a", "1"), QueryParam("b", "2")], "  a =   1  &  b  =  2  ");
-    doTest([QueryParam("a", "1"), QueryParam("b", "2")], "  a =   1  &  b  =  2  ");
-    doTest([QueryParam("a", "  1")], "a=%20%201", false);
-    doTest([QueryParam("a", ""), QueryParam("b", ""), QueryParam("c", "hello")], "a&b&c=hello");
-    doTest(
-        [QueryParam("a", ""), QueryParam("a", "hello"), QueryParam("a", "test"), QueryParam("b", "")],
-        "a&a=hello&a=test&b"
-    );
 
     // test for replacement of reserved characters
-    doTest([QueryParam("time", "12:34:56")], "time=12%3A34%3A56");
->>>>>>> d47a0f64
+    doTest(["time": "12:34:56"], "time=12%3A34%3A56");
 }